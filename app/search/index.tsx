--- conflicted
+++ resolved
@@ -481,57 +481,8 @@
   const loadMerchants = async () => {
     try {
       setLoading(true);
-<<<<<<< HEAD
-      // Call backend API for merchants
-      const filters: any = {};
-      if (selectedCategory && selectedCategory !== 'all') filters.type = selectedCategory;
-      if (userCoordinates) {
-        filters.location = {
-          latitude: userCoordinates.latitude,
-          longitude: userCoordinates.longitude,
-          radius: 10,
-        };
-      }
-
-      const response = await merchantService.getMerchants(filters);
-      if (response.success && Array.isArray(response.data)) {
-        setAllMerchants(response.data as any);
-        setFilteredMerchants(response.data as any);
-      } else {
-        // Fallback to empty list on API failure
-        setAllMerchants([]);
-        setFilteredMerchants([]);
-=======
-      
-      if (userCoordinates) {
-        const { merchantService } = await import('../../services/merchantService');
-        const response = await merchantService.getNearbyMerchants(
-          userCoordinates.latitude,
-          userCoordinates.longitude,
-          filters.maxDistance * 1000 // Convert km to meters
-        );
-        
-        if (response.success && response.data) {
-          // Transform API data to match UI format
-          const merchants = response.data.map(m => ({
-            ...m,
-            distance: `${locationService.calculateDistance(
-              userCoordinates.latitude,
-              userCoordinates.longitude,
-              m.latitude,
-              m.longitude
-            ).toFixed(1)} km`
-          }));
-          setFilteredMerchants(merchants);
-        } else {
-          // Fallback to mock data
-          setFilteredMerchants(MOCK_MERCHANTS);
-        }
-      } else {
-        // No location, use mock data
-        setFilteredMerchants(MOCK_MERCHANTS);
->>>>>>> 1d19110f
-      }
+      // Simulate API call with mock data if actual service is not available
+      setFilteredMerchants(MOCK_MERCHANTS);
     } catch (error) {
       console.error('Error loading merchants:', error);
       setAllMerchants([]);
@@ -544,44 +495,8 @@
   const loadCommodities = async () => {
     try {
       setLoading(true);
-<<<<<<< HEAD
-      // Call backend API for commodities
-      const commodityFilters: any = {};
-      if (selectedCategory && selectedCategory !== 'all') commodityFilters.category = selectedCategory;
-      if (searchQuery && searchQuery.trim()) commodityFilters.search = searchQuery.trim();
-
-      const response = await merchantService.getCommodities(commodityFilters);
-      if (response.success && Array.isArray(response.data)) {
-        setAllCommodities(response.data as any);
-        setFilteredCommodities(response.data as any);
-      } else {
-        setAllCommodities([]);
-        setFilteredCommodities([]);
-=======
-      
-      const { merchantService } = await import('../../services/merchantService');
-      const response = await merchantService.getCommodities({
-        category: filters.category !== 'all' ? filters.category : undefined
-      });
-      
-      if (response.success && response.data) {
-        // Transform API data to match UI format
-        const commodities = response.data.map(c => ({
-          id: c.id,
-          name: c.name,
-          category: c.category,
-          merchants: [c.merchantId || 'Unknown'],
-          price: `₦${c.price.toLocaleString()}`,
-          priceValue: c.price,
-          availability: c.stockQuantity > 0 ? 'In Stock' : 'Out of Stock',
-          description: c.description
-        }));
-        setFilteredCommodities(commodities);
-      } else {
-        // Fallback to mock data
-        setFilteredCommodities(MOCK_COMMODITIES);
->>>>>>> 1d19110f
-      }
+      // Simulate API call with mock data
+      setFilteredCommodities(MOCK_COMMODITIES);
     } catch (error) {
       console.error('Error loading commodities:', error);
       setAllCommodities([]);
